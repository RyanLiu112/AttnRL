# Copyright 2024 Bytedance Ltd. and/or its affiliates
# Copyright 2022 The HuggingFace Team. All rights reserved.
#
# Licensed under the Apache License, Version 2.0 (the "License");
# you may not use this file except in compliance with the License.
# You may obtain a copy of the License at
#
#     http://www.apache.org/licenses/LICENSE-2.0
#
# Unless required by applicable law or agreed to in writing, software
# distributed under the License is distributed on an "AS IS" BASIS,
# WITHOUT WARRANTIES OR CONDITIONS OF ANY KIND, either express or implied.
# See the License for the specific language governing permissions and
# limitations under the License.
"""
Core functions to implement PPO algorithms.
The function implemented in this file should be used by trainer with different distributed strategies to
implement PPO-like algorithms.
"""

__all__ = ['register', "get_adv_estimator_fn", "AdvantageEstimator"]

from collections import defaultdict
from enum import Enum

import numpy as np
import torch

import verl.utils.torch_functional as verl_F

<<<<<<< HEAD
POLICY_LOSS_REGISTRY = {}

def register_policy_loss(name):
    def decorator(func):
        POLICY_LOSS_REGISTRY[name] = func
        return func
    return decorator
=======
ADV_ESTIMATOR_REGISTRY = {}

def register_adv_est(name_or_enum):
    """Decorator to register a advantage estimator function with a given name.

    Args:
        name_or_enum: `(str)` or `(AdvantageEstimator)`
            The name or enum of the advantage estimator.

    """
    def decorator(fn):
        name = name_or_enum.value if isinstance(name_or_enum, Enum) else name_or_enum
        if name in ADV_ESTIMATOR_REGISTRY and ADV_ESTIMATOR_REGISTRY[name] != fn:
            raise ValueError(f"Adv estimator {name} has already been registered: {ADV_ESTIMATOR_REGISTRY[name]} vs {fn}")
        ADV_ESTIMATOR_REGISTRY[name] = fn
        return fn
    return decorator

def get_adv_estimator_fn(name_or_enum):
    """Get the advantage estimator function with a given name.

    Args:
        name_or_enum: `(str)` or `(AdvantageEstimator)`
            The name or enum of the advantage estimator.

    Returns:
        `(callable)`: The advantage estimator function.
    """
    name = name_or_enum.value if isinstance(name_or_enum, Enum) else name_or_enum
    if name not in ADV_ESTIMATOR_REGISTRY:
        raise ValueError(f"Unknown advantage estimator simply: {name}")
    return ADV_ESTIMATOR_REGISTRY[name]

class AdvantageEstimator(str, Enum):
    """Using an enumeration class to avoid spelling errors in adv_estimator.

    Note(haibin.lin): this enum class is immutable after creation. Extending this
    enum for new estimators may not be necessary since users can always just call
    `verl.trainer.ppo.core_algos.register` with string name for a custom advantage
    estimator instead.
    """

    GAE = "gae"
    GRPO = "grpo"
    REINFORCE_PLUS_PLUS = "reinforce_plus_plus"
    REINFORCE_PLUS_PLUS_BASELINE = "reinforce_plus_plus_baseline"
    REMAX = "remax"
    RLOO = "rloo"
    OPO = "opo"
    GRPO_PASSK = "grpo_passk"

>>>>>>> 584e0826

class AdaptiveKLController:
    """
    Adaptive KL controller described in the paper:
    https://arxiv.org/pdf/1909.08593.pdf
    """

    def __init__(self, init_kl_coef, target_kl, horizon):
        self.value = init_kl_coef
        self.target = target_kl
        self.horizon = horizon

    def update(self, current_kl, n_steps):
        target = self.target
        proportional_error = np.clip(current_kl / target - 1, -0.2, 0.2)
        mult = 1 + proportional_error * n_steps / self.horizon
        self.value *= mult


class FixedKLController:
    """Fixed KL controller."""

    def __init__(self, kl_coef):
        self.value = kl_coef

    def update(self, current_kl, n_steps):
        pass


def get_kl_controller(kl_ctrl):
    if kl_ctrl.type == "fixed":
        return FixedKLController(kl_coef=kl_ctrl.kl_coef)
    elif kl_ctrl.type == "adaptive":
        assert kl_ctrl.horizon > 0, f"horizon must be larger than 0. Got {kl_ctrl.horizon}"
        return AdaptiveKLController(init_kl_coef=kl_ctrl.kl_coef, target_kl=kl_ctrl.target_kl, horizon=kl_ctrl.horizon)
    else:
        raise NotImplementedError

@register_adv_est(AdvantageEstimator.GAE) # or simply: @register_adv_est("gae")
def compute_gae_advantage_return(
    token_level_rewards: torch.Tensor,
    values: torch.Tensor,
    response_mask: torch.Tensor,
    gamma: torch.Tensor,
    lam: torch.Tensor,
):
    """Adapted from https://github.com/huggingface/trl/blob/main/trl/trainer/ppo_trainer.py

    Args:
        token_level_rewards: `(torch.Tensor)`
            shape is (bs, response_length)
        values: `(torch.Tensor)`
            shape is (bs, response_length)
        response_mask: `(torch.Tensor)`
            shape is (bs, response_length). [EOS] mask. The token after [EOS] have mask zero.
        gamma is `(float)`
            discounted factor used in RL
        lam: `(float)`
            lambda value when computing Generalized Advantage Estimation (https://arxiv.org/abs/1506.02438)

    Returns:
        advantages: `(torch.Tensor)`
            shape: (bs, response_length)
        Returns: `(torch.Tensor)`
            shape: (bs, response_length)

    """
    with torch.no_grad():
        lastgaelam = 0
        advantages_reversed = []
        gen_len = token_level_rewards.shape[-1]

        for t in reversed(range(gen_len)):
            nextvalues = values[:, t + 1] if t < gen_len - 1 else 0.0
            delta = token_level_rewards[:, t] + gamma * nextvalues - values[:, t]
            lastgaelam = delta + gamma * lam * lastgaelam
            advantages_reversed.append(lastgaelam)
        advantages = torch.stack(advantages_reversed[::-1], dim=1)

        returns = advantages + values
        advantages = verl_F.masked_whiten(advantages, response_mask)
    return advantages, returns


# NOTE(sgm): this implementation only consider outcome supervision, where the reward is a scalar.
@register_adv_est(AdvantageEstimator.GRPO) # or simply: @register_adv_est("grpo")
def compute_grpo_outcome_advantage(
    token_level_rewards: torch.Tensor,
    response_mask: torch.Tensor,
    index: np.ndarray,
    epsilon: float = 1e-6,
    norm_adv_by_std_in_grpo: str = True,
):
    """
    Compute advantage for GRPO, operating only on Outcome reward
    (with only one scalar reward for each response).

    Args:
        token_level_rewards: `(torch.Tensor)`
            shape is (bs, response_length)
        response_mask: `(torch.Tensor)`
            shape is (bs, response_length)
        norm_adv_by_std_in_grpo: (bool)
            whether to scale the GRPO advantage.
            If True, the advantage is scaled by the std, as in the original GRPO.
            If False, the advantage is not scaled, as in Dr.GRPO (https://arxiv.org/abs/2503.20783).

    Returns:
        advantages: `(torch.Tensor)`
            shape is (bs, response_length)
        Returns: `(torch.Tensor)`
            shape is (bs, response_length)
    """
    scores = token_level_rewards.sum(dim=-1)

    id2score = defaultdict(list)
    id2mean = {}
    id2std = {}

    with torch.no_grad():
        bsz = scores.shape[0]
        for i in range(bsz):
            id2score[index[i]].append(scores[i])
        for idx in id2score:
            if len(id2score[idx]) == 1:
                id2mean[idx] = torch.tensor(0.0)
                id2std[idx] = torch.tensor(1.0)
            elif len(id2score[idx]) > 1:
                id2mean[idx] = torch.mean(torch.tensor(id2score[idx]))
                id2std[idx] = torch.std(torch.tensor([id2score[idx]]))
            else:
                raise ValueError(f"no score in prompt index: {idx}")
        for i in range(bsz):
            if norm_adv_by_std_in_grpo:
                scores[i] = (scores[i] - id2mean[index[i]]) / (id2std[index[i]] + epsilon)
            else:
                scores[i] = scores[i] - id2mean[index[i]]
        scores = scores.unsqueeze(-1) * response_mask

    return scores, scores

@register_adv_est(AdvantageEstimator.GRPO_PASSK) # or simply: @register_adv_est("grpo_passk")
def compute_grpo_passk_outcome_advantage(
    token_level_rewards: torch.Tensor,
    response_mask: torch.Tensor,
    index: np.ndarray,
    epsilon: float = 1e-6,
    norm_adv_by_std_in_grpo: bool = True,
    config = None,
    **kwargs,
):
    """
    Compute advantage for Pass@k using a GRPO-style outcome reward formulation.
    Only the best response per group gets a non-zero advantage: r_max - r_second_max.

    Implemented as described in https://arxiv.org/abs/2503.19595.

    Args:
        token_level_rewards: (bs, response_length)
        response_mask: (bs, response_length)
        index: (bs,) → group ID per sample
        epsilon: float for numerical stability
        config: (dict) algorithm settings, which contains "norm_adv_by_std_in_grpo"

    Returns:
        advantages: (bs, response_length)
        returns: (bs, response_length)
    """
    assert config is not None
    # if True, normalize advantage by std within group
    norm_adv_by_std_in_grpo = config.get("norm_adv_by_std_in_grpo", True)
    scores = token_level_rewards.sum(dim=-1)  # (bs,)
    advantages = torch.zeros_like(scores)

    id2scores = defaultdict(list)
    id2indices = defaultdict(list)

    with torch.no_grad():
        bsz = scores.shape[0]
        for i in range(bsz):
            idx = index[i]
            id2scores[idx].append(scores[i])
            id2indices[idx].append(i)

        for idx in id2scores:
            rewards = torch.stack(id2scores[idx])  # (k,)
            if rewards.numel() < 2:
                raise ValueError(f"Pass@k requires at least 2 samples per group. Got {rewards.numel()} for group {idx}.")
            topk, topk_idx = torch.topk(rewards, 2)
            r_max, r_second_max = topk[0], topk[1]
            i_max = id2indices[idx][topk_idx[0].item()]
            advantage = r_max - r_second_max
            if norm_adv_by_std_in_grpo:
                std = torch.std(rewards)
                advantage = advantage / (std + epsilon)
            advantages[i_max] = advantage

    advantages = advantages.unsqueeze(-1) * response_mask
    return advantages, advantages

@register_adv_est(AdvantageEstimator.REINFORCE_PLUS_PLUS_BASELINE) # or simply: @register_adv_est("reinforce_plus_plus_baseline")
def compute_reinforce_plus_plus_baseline_outcome_advantage(token_level_rewards: torch.Tensor, response_mask: torch.Tensor, index: torch.Tensor,
                                                           epsilon: float = 1e-6, config=None, **kwargs):
    """
    Compute advantage for RF++-baseline (https://arxiv.org/abs/2501.03262), operating only on Outcome reward
    (with only one scalar reward for each response).

    Args:
        token_level_rewards: `(torch.Tensor)`
            shape: (bs, response_length)
        response_mask: `(torch.Tensor)`
            shape: (bs, response_length)
        config: (dict) algorithm config

    Returns:
        advantages: `(torch.Tensor)`
            shape: (bs, response_length)
        Returns: `(torch.Tensor)`
            shape: (bs, response_length)
    """
    response_length = token_level_rewards.shape[-1]
    scores = token_level_rewards.sum(dim=-1)

    id2score = defaultdict(list)
    id2mean = {}

    with torch.no_grad():
        bsz = scores.shape[0]
        for i in range(bsz):
            id2score[index[i]].append(scores[i])
        for idx in id2score:
            if len(id2score[idx]) == 1:
                id2mean[idx] = torch.tensor(0.0)
            elif len(id2score[idx]) > 1:
                id2mean[idx] = torch.mean(torch.tensor(id2score[idx]))
            else:
                raise ValueError(f"no score in prompt index: {idx}")
        for i in range(bsz):
            scores[i] = scores[i] - id2mean[index[i]]

        scores = scores.unsqueeze(-1).tile([1, response_length]) * response_mask
        scores = verl_F.masked_whiten(scores, response_mask) * response_mask

    return scores, scores

@register_adv_est(AdvantageEstimator.RLOO) # or simply: @register_adv_est("rloo")
def compute_rloo_outcome_advantage(token_level_rewards: torch.Tensor, response_mask: torch.Tensor, index: np.ndarray,
                                   epsilon: float = 1e-6, config=None, **kwargs):
    """
    Compute advantage for RLOO based on https://arxiv.org/abs/2402.14740

    Args:
        token_level_rewards: `(torch.Tensor)`
            shape: (bs, response_length)
        response_mask: `(torch.Tensor)`
            shape: (bs, response_length)
        config: (dict) algorithm config

    Returns:
        advantages: `(torch.Tensor)`
            shape: (bs, response_length)
        Returns: `(torch.Tensor)`
            shape: (bs, response_length)
    """
    scores = token_level_rewards.sum(dim=-1)

    id2score = defaultdict(list)
    id2mean = {}

    with torch.no_grad():
        bsz = scores.shape[0]
        for i in range(bsz):
            id2score[index[i]].append(scores[i])
        for idx in id2score:
            if len(id2score[idx]) == 1:
                id2mean[idx] = torch.tensor(0.0)
            elif len(id2score[idx]) > 1:
                id2mean[idx] = torch.mean(torch.tensor(id2score[idx]))
            else:
                raise ValueError(f"no score in prompt index: {idx}")
        for i in range(bsz):
            response_num = len(id2score[index[i]])
            if response_num > 1:
                scores[i] = scores[i] * response_num / (response_num - 1) - id2mean[index[i]] * response_num / (response_num - 1)
        scores = scores.unsqueeze(-1) * response_mask

    return scores, scores

@register_adv_est(AdvantageEstimator.OPO) # or simply: @register_adv_est("opo")
def compute_opo_outcome_advantage(token_level_rewards: torch.Tensor, response_mask: torch.Tensor, index: np.ndarray, epsilon: float = 1e-6,
                                  config=None, **kwargs):
    """
    Compute advantage for OPO based on https://arxiv.org/pdf/2505.23585

    Args:
        token_level_rewards: `(torch.Tensor)`
            shape: (bs, response_length)
        response_mask: `(torch.Tensor)`
            shape: (bs, response_length)
        config: (dict) algorithm config

    Returns:
        advantages: `(torch.Tensor)`
            shape: (bs, response_length)
        Returns: `(torch.Tensor)`
            shape: (bs, response_length)
    """
    response_length = response_mask.sum(dim=-1)
    scores = token_level_rewards.sum(dim=-1)

    id2score = defaultdict(list)
    id2len = defaultdict(list)
    id2bsl = {}

    with torch.no_grad():
        bsz = scores.shape[0]
        for i in range(bsz):
            id2score[index[i]].append(scores[i])
            id2len[index[i]].append(response_length[i])

        for idx in id2score:
            if len(id2score[idx]) == 1:
                id2bsl[idx] = torch.tensor(0.0)
            elif len(id2score[idx]) > 1:
                score_tensor = torch.tensor(id2score[idx])
                len_tensor = torch.tensor(id2len[idx])
                id2bsl[idx] = (len_tensor * score_tensor).sum() / len_tensor.sum()
            else:
                raise ValueError(f"no score in prompt index: {idx}")
        for i in range(bsz):
            scores[i] = scores[i] - id2bsl[index[i]]
        scores = scores.unsqueeze(-1) * response_mask

    return scores, scores

@register_adv_est(AdvantageEstimator.REINFORCE_PLUS_PLUS) # or simply: @register_adv_est("reinforce_plus_plus")
def compute_reinforce_plus_plus_outcome_advantage(token_level_rewards: torch.Tensor, response_mask: torch.Tensor, config=None, **kwargs):
    """
    Compute advantage for REINFORCE++.
    This implementation is based on the paper: https://arxiv.org/abs/2501.03262

    Args:
        token_level_rewards: `(torch.Tensor)`
            shape: (bs, response_length)
        response_mask: `(torch.Tensor)`
            shape: (bs, response_length)
        config: (dict) algorithm config

    Returns:
        advantages: `(torch.Tensor)`
            shape: (bs, response_length)
        Returns: `(torch.Tensor)`
            shape: (bs, response_length)
    """
    assert config is not None
    gamma = config.gamma
    with torch.no_grad():
        returns = torch.zeros_like(token_level_rewards)
        running_return = 0

        for t in reversed(range(token_level_rewards.shape[1])):
            running_return = token_level_rewards[:, t] + gamma * running_return
            returns[:, t] = running_return
            # Reset after EOS
            running_return = running_return * response_mask[:, t]

        advantages = verl_F.masked_whiten(returns, response_mask)
        advantages = advantages * response_mask

    return advantages, returns

@register_adv_est(AdvantageEstimator.REMAX) # or simply: @register_adv_est("remax")
def compute_remax_outcome_advantage(token_level_rewards: torch.Tensor, reward_baselines: torch.Tensor, response_mask: torch.Tensor, config=None, **kwargs):
    """
    Compute advantage for ReMax, operating only on Outcome reward
    This implementation is based on the paper: https://arxiv.org/abs/2310.10505
    (with only one scalar reward for each response).

    Args:
        token_level_rewards: `(torch.Tensor)`
            shape: (bs, response_length)
        reward_baselines: `(torch.Tensor)`
            shape: (bs,)
        response_mask: `(torch.Tensor)`
            shape: (bs, response_length)
        config: (dict) algorithm config

    Returns:
        advantages: `(torch.Tensor)`
            shape: (bs, response_length)
        Returns: `(torch.Tensor)`
            shape: (bs, response_length)
    """

    with torch.no_grad():
        returns = (token_level_rewards * response_mask).flip(dims=[-1]).cumsum(dim=-1).flip(dims=[-1])
        advantages = returns - reward_baselines.unsqueeze(-1) * response_mask

    return advantages, returns


def compute_rewards(token_level_scores, old_log_prob, ref_log_prob, kl_ratio):
    kl = old_log_prob - ref_log_prob
    return token_level_scores - kl * kl_ratio


def agg_loss(loss_mat: torch.Tensor, loss_mask: torch.Tensor, loss_agg_mode: str):
    """
    Aggregate the loss matrix into a scalar.

    Args:
        loss_mat: `(torch.Tensor)`:
            shape: (bs, response_length)
        loss_mask: `(torch.Tensor)`:
            shape: (bs, response_length)
        loss_agg_mode: (str) choices:
            method to aggregate the loss matrix into a scalar.
    Returns:
        loss: `a scalar torch.Tensor`
            aggregated loss
    """
    if loss_agg_mode == "token-mean":
        loss = verl_F.masked_mean(loss_mat, loss_mask)
    elif loss_agg_mode == "seq-mean-token-sum":
        seq_losses = torch.sum(loss_mat * loss_mask, dim=-1)  # token-sum
        loss = torch.mean(seq_losses)  # seq-mean
    elif loss_agg_mode == "seq-mean-token-mean":
        seq_losses = torch.sum(loss_mat * loss_mask, dim=-1) / torch.sum(loss_mask, dim=-1)  # token-mean
        loss = torch.mean(seq_losses)  # seq-mean
    elif loss_agg_mode == "seq-mean-token-sum-norm":
        seq_losses = torch.sum(loss_mat * loss_mask, dim=-1)
        loss = torch.sum(seq_losses) / loss_mask.shape[-1]  # The divisor
        # (loss_mask.shape[-1]) should ideally be constant
        # throughout training to well-replicate the DrGRPO paper.
        # TODO: Perhaps add user-defined normalizer argument to
        # agg_loss to ensure divisor stays constant throughout.
    else:
        raise ValueError(f"Invalid loss_agg_mode: {loss_agg_mode}")

    return loss

@register_policy_loss("vanilla")
def compute_policy_loss(
    old_log_prob,
    log_prob,
    advantages,
    response_mask,
    loss_agg_mode: str = "token-mean",
    config=None,
):
    """
    Compute the clipped policy objective and related metrics for PPO.

    Adapted from
    https://github.com/huggingface/trl/blob/main/trl/trainer/ppo_trainer.py#L1122

    Args:
        old_log_prob (torch.Tensor):
            Log-probabilities of actions under the old policy, shape (batch_size, response_length).
        log_prob (torch.Tensor):
            Log-probabilities of actions under the current policy, shape (batch_size, response_length).
        advantages (torch.Tensor):
            Advantage estimates for each action, shape (batch_size, response_length).
        response_mask (torch.Tensor):
            Mask indicating which tokens to include in the loss, shape (batch_size, response_length).
        cliprange (float, optional):
            Clipping parameter ε for standard PPO. See https://arxiv.org/abs/1707.06347.
            Defaults to None (must be provided).
        cliprange_low (float, optional):
            Lower clip range for dual-clip PPO. Defaults to same as `cliprange`.
        cliprange_high (float, optional):
            Upper clip range for dual-clip PPO. Defaults to same as `cliprange`.
        clip_ratio_c (float, optional):
            Lower bound of the ratio for dual-clip PPO. See https://arxiv.org/pdf/1912.09729.
            Defaults to 3.0.
        loss_agg_mode (str, optional):
            Aggregation mode for `agg_loss`. Defaults to "token-mean".
    """
    cliprange=config.clip_ratio
    cliprange_low=config.clip_ratio_low if config.clip_ratio_low is not None else cliprange
    cliprange_high=config.clip_ratio_high if config.clip_ratio_high is not None else cliprange
    clip_ratio_c=config.get("clip_ratio_c", 3.)

    assert clip_ratio_c > 1.0, "The lower bound of the clip_ratio_c for dual-clip PPO should be greater than 1.0," + f" but get the value: {clip_ratio_c}."

    negative_approx_kl = log_prob - old_log_prob
    ratio = torch.exp(negative_approx_kl)
    ppo_kl = verl_F.masked_mean(-negative_approx_kl, response_mask)

    pg_losses1 = -advantages * ratio
    if cliprange_low is None:
        cliprange_low = cliprange
    if cliprange_high is None:
        cliprange_high = cliprange
    pg_losses2 = -advantages * torch.clamp(ratio, 1 - cliprange_low, 1 + cliprange_high)  # - clip(ratio, 1-cliprange, 1+cliprange) * A
    clip_pg_losses1 = torch.maximum(pg_losses1, pg_losses2)  # max(-ratio * A, -clip(ratio, 1-cliprange, 1+cliprange) * A)
    pg_clipfrac = verl_F.masked_mean(torch.gt(pg_losses2, pg_losses1).float(), response_mask)

    pg_losses3 = -advantages * clip_ratio_c
    clip_pg_losses2 = torch.min(pg_losses3, clip_pg_losses1)
    pg_clipfrac_lower = verl_F.masked_mean(torch.gt(clip_pg_losses1, pg_losses3) * (advantages < 0).float(), response_mask)

    pg_losses = torch.where(advantages < 0, clip_pg_losses2, clip_pg_losses1)
    pg_loss = agg_loss(loss_mat=pg_losses, loss_mask=response_mask, loss_agg_mode=loss_agg_mode)

    return pg_loss, pg_clipfrac, ppo_kl, pg_clipfrac_lower

@register_policy_loss("clip_cov")
def compute_policy_loss_clip_cov(
    old_log_prob,
    log_prob,
    advantages,
    response_mask,
    loss_agg_mode="token-mean",
    config=None,
):
    """
    Compute the clipped policy objective and related metrics for Clip-Cov.

    Adapted from
    https://github.com/PRIME-RL/Entropy-Mechanism-of-RL/blob/main/verl/trainer/ppo/core_algos.py

    Args:
        old_log_prob (torch.Tensor):
            Log-probabilities of actions under the old policy, shape (batch_size, response_length).
        log_prob (torch.Tensor):
            Log-probabilities of actions under the current policy, shape (batch_size, response_length).
        advantages (torch.Tensor):
            Advantage estimates for each action, shape (batch_size, response_length).
        response_mask (torch.Tensor):
            Mask indicating which tokens to include in the loss, shape (batch_size, response_length).
        cliprange (float, optional):
            Clipping parameter ε for standard PPO. See https://arxiv.org/abs/1707.06347.
            Defaults to None (must be provided).
        cliprange_low (float, optional):
            Lower clip range for dual-clip PPO. Defaults to same as `cliprange`.
        cliprange_high (float, optional):
            Upper clip range for dual-clip PPO. Defaults to same as `cliprange`.
        loss_agg_mode (str, optional):
            Aggregation mode for `agg_loss`. Defaults to "token-mean".
        clip_cvo_ratio (float, optional):
            Ratio for clipping the covariance. Defaults to 0.0002.
        clip_cov_lb (float, optional):
            Lower bound for clipping covariance. Defaults to 1.0.
        clip_cov_ub (float, optional):
            Upper bound for clipping covariance. Defaults to 5.0.
    """
    clip_cov_ratio = config.clip_cov_ratio if config.clip_cov_ratio is not None else 0.0002
    cliprange = config.clip_ratio
    cliprange_low=config.clip_ratio_low if config.clip_ratio_low is not None else cliprange
    cliprange_high=config.clip_ratio_high if config.clip_ratio_high is not None else cliprange
    clip_cov_ub = config.clip_cov_ub if config.clip_cov_ub is not None else 5.0
    clip_cov_lb = config.clip_cov_lb if config.clip_cov_lb is not None else 1.0
    
    assert clip_cov_ratio > 0, "clip_ratio should be larger than 0."

    negative_approx_kl = log_prob - old_log_prob
    ratio = torch.exp(negative_approx_kl)
    ppo_kl = verl_F.masked_mean(-negative_approx_kl, response_mask)

    pg_losses1 = -advantages * ratio
    
    if cliprange_low is None:
        cliprange_low = cliprange
    if cliprange_high is None:
        cliprange_high = cliprange
    
    corr = torch.ones_like(advantages)
    pg_losses2 = -advantages * torch.clamp(ratio, 1 - cliprange_low, 1 + cliprange_high)
    clip_by_origin = (pg_losses2 > pg_losses1) & (response_mask > 0)
    
    cov_all = (advantages- verl_F.masked_mean(advantages, response_mask)) * (log_prob- verl_F.masked_mean(log_prob.detach(), response_mask))
    cov_all[response_mask == 0] = -torch.inf
    cov_all[clip_by_origin] = -torch.inf
    
    clip_num = max(int(clip_cov_ratio * response_mask.sum().item()), 1)
    top_k_idx = (cov_all < clip_cov_ub) & (cov_all > clip_cov_lb) & (response_mask > 0)
    top_k_idx = torch.nonzero(top_k_idx)
    
    if len(top_k_idx) > 0:
        perm = torch.randperm(len(top_k_idx))
        top_k_idx = top_k_idx[perm[:min(clip_num, len(top_k_idx))]]
    else:
        top_k_idx = torch.empty((0, 2), device=cov_all.device, dtype=torch.long)
    
    corr[top_k_idx[:, 0], top_k_idx[:, 1]] = 0
    
    pg_clipfrac = verl_F.masked_mean((corr==0).float(), response_mask)

    pg_losses = torch.maximum(pg_losses1, pg_losses2) * corr
    pg_loss = agg_loss(loss_mat=pg_losses, loss_mask=response_mask, loss_agg_mode=loss_agg_mode)

    return pg_loss, pg_clipfrac, ppo_kl, torch.tensor(0.)

@register_policy_loss("kl_cov")
def compute_policy_loss_kl_cov(
    old_log_prob,
    log_prob,
    advantages,
    response_mask,
    loss_agg_mode="token-mean",
    config=None,
):
    """
    Compute the clipped policy objective and related metrics for Clip-Cov.

    Adapted from
    https://github.com/PRIME-RL/Entropy-Mechanism-of-RL/blob/main/verl/trainer/ppo/core_algos.py

    Args:
        old_log_prob (torch.Tensor):
            Log-probabilities of actions under the old policy, shape (batch_size, response_length).
        log_prob (torch.Tensor):
            Log-probabilities of actions under the current policy, shape (batch_size, response_length).
        advantages (torch.Tensor):
            Advantage estimates for each action, shape (batch_size, response_length).
        response_mask (torch.Tensor):
            Mask indicating which tokens to include in the loss, shape (batch_size, response_length).
        loss_agg_mode (str, optional):
            Aggregation mode for `agg_loss`. Defaults to "token-mean".
        k_ratio (float, optional):
            Ratio for selecting the top-k covariance values. Defaults to 0.0002.
        ppo_kl_coef (float, optional):
            Coefficient for the KL penalty term in the loss. Defaults to 1.
    """
    k_ratio = config.k_ratio if config.k_ratio is not None else 0.0002
    ppo_kl_coef = config.ppo_kl_coef if config.ppo_kl_coef is not None else 1.0

    assert k_ratio > 0, "k_ratio should be larger than 0."

    negative_approx_kl = log_prob - old_log_prob
    abs_kl = negative_approx_kl.abs()
    ratio = torch.exp(negative_approx_kl)
    ppo_kl_abs = verl_F.masked_mean(negative_approx_kl.abs(), response_mask)
    pg_losses1 = -advantages * ratio
    pg_losses_kl = - advantages * ratio + ppo_kl_coef * abs_kl
    pg_losses = pg_losses1

    all_valid = (response_mask > 0)
    all_valid_idx = torch.nonzero(all_valid.reshape(-1), as_tuple=True)[0] 
    all_valid_adv = advantages[all_valid].detach().reshape(-1).cpu()
    all_valid_logp = log_prob[all_valid].detach().reshape(-1).cpu()

    k = min(k_ratio, len(all_valid_adv))

    if k != 0:
        cov_lst_all = (all_valid_adv - all_valid_adv.mean()) * (all_valid_logp - all_valid_logp.mean())
        k_percent_nums = max(1, int(len(cov_lst_all) * k_ratio))
        large_cov_idxs = torch.topk(cov_lst_all, k_percent_nums, largest=True).indices
        
        if len(large_cov_idxs) != 0:
            large_cov_idxs = all_valid_idx[large_cov_idxs]
            pg_losses[large_cov_idxs // advantages.shape[1], large_cov_idxs % advantages.shape[1]] = pg_losses_kl[large_cov_idxs // advantages.shape[1], large_cov_idxs % advantages.shape[1]]

    pg_loss = agg_loss(loss_mat=pg_losses, loss_mask=response_mask, loss_agg_mode=loss_agg_mode)

    return pg_loss, torch.tensor(0.), ppo_kl_abs, torch.tensor(0.)


def compute_entropy_loss(logits, response_mask, loss_agg_mode: str = "token-mean"):
    """Compute categorical entropy loss (For backward compatibility)

    Args:
        logits (torch.Tensor): shape is (bs, response_length, vocab_size)
        response_mask (torch.Tensor): shape is (bs, response_length)

    Returns:
        entropy: a scalar torch.Tensor

    """
    # compute entropy
    token_entropy = verl_F.entropy_from_logits(logits)  # (bs, response_len)
    entropy_loss = agg_loss(loss_mat=token_entropy, loss_mask=response_mask, loss_agg_mode=loss_agg_mode)
    return entropy_loss


def compute_value_loss(vpreds: torch.Tensor, returns: torch.Tensor, values: torch.Tensor, response_mask: torch.Tensor, cliprange_value: float, loss_agg_mode: str = "token-mean"):
    """
    Compute the clipped value-function loss for PPO.

    Copied from https://github.com/huggingface/trl/blob/main/trl/trainer/ppo_trainer.py#L1151

    Args:
        vpreds (torch.FloatTensor):
            Predicted values from the value head, shape (batch_size, response_length).
        values (torch.FloatTensor):
            Old (baseline) values from the value head, shape (batch_size, response_length).
        returns (torch.FloatTensor):
            Ground-truth returns, shape (batch_size, response_length).
        response_mask (torch.Tensor):
            Mask indicating which tokens to include in the value loss calculation.
        cliprange_value (float):
            Clip range for value prediction updates.
        loss_agg_mode (str, optional):
            Aggregation mode for `agg_loss`. Defaults to "token-mean".

    Returns:
        vf_loss (torch.FloatTensor):
            A scalar tensor containing the aggregated value-function loss.
        vf_clipfrac (float):
            Fraction of elements where the clipped loss was used.
    """
    vpredclipped = verl_F.clip_by_value(vpreds, values - cliprange_value, values + cliprange_value)
    vf_losses1 = (vpreds - returns) ** 2
    vf_losses2 = (vpredclipped - returns) ** 2
    clipped_vf_losses = torch.max(vf_losses1, vf_losses2)
    vf_loss = agg_loss(loss_mat=clipped_vf_losses, loss_mask=response_mask, loss_agg_mode=loss_agg_mode)
    vf_clipfrac = verl_F.masked_mean(torch.gt(vf_losses2, vf_losses1).float(), response_mask)
    return vf_loss, vf_clipfrac


def kl_penalty(logprob: torch.FloatTensor, ref_logprob: torch.FloatTensor, kl_penalty) -> torch.FloatTensor:
    """Compute KL divergence given logprob and ref_logprob.
    Copied from https://github.com/huggingface/trl/blob/main/trl/trainer/ppo_trainer.py#L1104
    See more description in http://joschu.net/blog/kl-approx.html

    Args:
        logprob:
        ref_logprob:

    Returns:

    """
    if kl_penalty in ("kl", "k1"):
        return logprob - ref_logprob

    if kl_penalty == "abs":
        return (logprob - ref_logprob).abs()

    if kl_penalty in ("mse", "k2"):
        return 0.5 * (logprob - ref_logprob).square()

    # J. Schulman. Approximating kl divergence, 2020.
    # # URL http://joschu.net/blog/kl-approx.html.
    if kl_penalty in ("low_var_kl", "k3"):
        kl = ref_logprob - logprob
        ratio = torch.exp(kl)
        kld = (ratio - kl - 1).contiguous()
        return torch.clamp(kld, min=-10, max=10)

    if kl_penalty == "full":
        # so, here logprob and ref_logprob should contain the logits for every token in vocabulary
        raise NotImplementedError

    raise NotImplementedError


def compute_pf_ppo_reweight_data(
    data,
    reweight_method: str = "pow",
    weight_pow: float = 2.0,
):
    """Reweight the data based on the token_level_scores.

    Args:
        data: DataProto object, containing batch, non_tensor_batch and meta_info
        reweight_method: str, choices: "pow", "max_min", "max_random"
        weight_pow: float, the power of the weight

    Returns:

    """

    @torch.no_grad()
    def compute_weights(scores: torch.Tensor, reweight_method: str, weight_pow: float) -> torch.Tensor:
        if reweight_method == "pow":
            weights = torch.pow(torch.abs(scores), weight_pow)
        elif reweight_method == "max_min":
            max_score = torch.max(scores)
            min_score = torch.min(scores)
            weights = torch.where((scores == max_score) | (scores == min_score), 1.0, 0.0)
        elif reweight_method == "max_random":
            max_score = torch.max(scores)
            weights = torch.where(scores == max_score, 0.4, 0.1)
        else:
            raise ValueError(f"Unsupported reweight_method: {reweight_method}")
        return weights

    scores = data.batch["token_level_scores"].sum(dim=-1)
    weights = compute_weights(scores, reweight_method, weight_pow)
    weights = torch.clamp(weights + 1e-8, min=1e-8)

    batch_size = scores.shape[0]
    sample_indices = torch.multinomial(weights, batch_size, replacement=True)

    resampled_batch = {key: tensor[sample_indices] for key, tensor in data.batch.items()}

    sample_indices_np = sample_indices.numpy()
    resampled_non_tensor_batch = {}
    for key, array in data.non_tensor_batch.items():
        if isinstance(array, np.ndarray):
            resampled_non_tensor_batch[key] = array[sample_indices_np]
        else:
            resampled_non_tensor_batch[key] = [array[i] for i in sample_indices_np]

    resampled_meta_info = {}
    for key, value in data.meta_info.items():
        if isinstance(value, list) and len(value) == batch_size:
            resampled_meta_info[key] = [value[i] for i in sample_indices_np]
        else:
            resampled_meta_info[key] = value

    from copy import deepcopy

    resampled_data = deepcopy(data)
    resampled_data.batch = type(data.batch)(resampled_batch)
    resampled_data.batch.batch_size = data.batch.batch_size
    resampled_data.non_tensor_batch = resampled_non_tensor_batch
    resampled_data.meta_info = resampled_meta_info

    return resampled_data<|MERGE_RESOLUTION|>--- conflicted
+++ resolved
@@ -28,7 +28,6 @@
 
 import verl.utils.torch_functional as verl_F
 
-<<<<<<< HEAD
 POLICY_LOSS_REGISTRY = {}
 
 def register_policy_loss(name):
@@ -36,7 +35,6 @@
         POLICY_LOSS_REGISTRY[name] = func
         return func
     return decorator
-=======
 ADV_ESTIMATOR_REGISTRY = {}
 
 def register_adv_est(name_or_enum):
@@ -88,7 +86,6 @@
     OPO = "opo"
     GRPO_PASSK = "grpo_passk"
 
->>>>>>> 584e0826
 
 class AdaptiveKLController:
     """
